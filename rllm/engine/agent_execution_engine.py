import traceback
from concurrent.futures import ThreadPoolExecutor

import numpy as np
import torch

from rllm.agents.utils import convert_messages_to_tokens_and_masks, get_recent_assistant_user_messages
from rllm.environments.env_utils import (
    compute_mc_return,
    compute_trajectory_reward,
)
from rllm.misc import colorful_print
from rllm.parser.chat_template.parser import ChatTemplateParser
from verl.trainer.ppo.ray_trainer import _timer


class AgentExecutionEngine:
    """Engine for executing agent interactions with environments."""

    def __init__(
        self,
        rollout_engine,
        engine_name,
        tokenizer,
        config,
        agents=None,
        envs=None,
        model_path="",
        n_parallel_agents=None,
        trajectory_timeout=None,
        gamma=0.95,
        api_retries=3,
        retry_limit=1,
        max_steps=5,
        max_response_length=16384,
        max_prompt_length=2048,  # Max prompt length for agent is only applied to first request
        agent_class=None,
        env_class=None,
        agent_args=None,
        rollout_engine_args=None,
        env_args=None,
        max_workers=16,
        enforce_max_prompt_length=False,  # If enabled, applies max_prompt check per step
        **kwargs,
    ):
        """Initialize the agent execution engine.

        Args:
            rollout_engine: Engine for rolling out trajectories
            engine_name: Name of the engine to use
            tokenizer: Tokenizer for the model
            agents: List of agents
            envs: List of environments
            model_path: Path to the model
            gamma: Discount factor
            api_retries: Number of API retries
            retry_limit: Number of retry limits
            max_steps: Maximum number of steps
            max_prompt_length: Maximum prompt length
            max_response_length: Maximum response length
            rollout_engine_args: Arguments for the rollout engine
            **kwargs: Additional arguments
        """
        # Initialize mutable defaults
        if agents is None:
            agents = []
        if envs is None:
            envs = []
        if agent_args is None:
            agent_args = {}
        if rollout_engine_args is None:
            rollout_engine_args = {}
        if env_args is None:
            env_args = {}

        self.config = config
        self.rollout_engine = rollout_engine
        self.tokenizer = tokenizer
        self.engine_name = engine_name
        self.n_parallel_agents = n_parallel_agents
        self.model_path = model_path

        # For interaction
        self.gamma = gamma
        self.retry_limit = retry_limit
        self.api_retries = api_retries
        self.max_steps = max_steps
        self.agent_args = agent_args
        self.max_response_length = max_response_length
        self.max_prompt_length = max_prompt_length
        self.enforce_max_prompt_length = enforce_max_prompt_length
        self.max_workers = max_workers

        self.agent_class = agent_class
        self.agent_args = agent_args
        self.agents = agents
        self.env_class = env_class
        self.env_args = env_args
        self.envs = envs
<<<<<<< HEAD

        assert len(agents) == len(envs), f"Number of agents must equal to number of environments but received, {len(agents)} and {len(envs)}"
=======
        
        assert len(agents) == len(envs), (
            f"Number of agents must equal to number of environments but received, "
            f"{len(agents)} and {len(envs)}"
        )
        
        
>>>>>>> 9489f73d

        self.trajectory_timeout = trajectory_timeout
        if not trajectory_timeout:
            self.trajectory_timeout = int(1e9)

        # rollout engine args
        self.rollout_engine_args = rollout_engine_args or {}
        self.sampling_params = kwargs.get("sampling_params", None)

        if engine_name == "openai":
            from openai import OpenAI

            self.client = OpenAI(**self.rollout_engine_args)
        elif engine_name == "verl":
            # only compatible with synchronous verl engine
            assert self.config.actor_rollout_ref.rollout.mode != "async", "Only synchronous engine is supported for synchronous execution engine"

        self.chat_template_parser = ChatTemplateParser.get_parser(self.tokenizer, disable_thinking=kwargs.get("disable_thinking", False))

    def get_model_response(self, prompts, seq_idxs, **kwargs):
        """
        Compute model response based on the engine type.

        This function routes the request to the appropriate engine-specific handler.

        Args:
            prompts: List of input prompts to send to the model
            seq_idxs: List of indices indicating which agent each prompt is for
            **kwargs: Additional arguments to pass to the model

        Returns:
            List of model response texts

        Raises:
            NotImplementedError: If the engine type is not supported
        """
        assert len(prompts) == len(seq_idxs), f"Number of prompts {len(prompts)} should equal to the number of agents they are for ({len(seq_idxs)})"
        if self.engine_name == "verl":
            return self._get_verl_sync(prompts, seq_idxs, **kwargs)
        else:
            raise NotImplementedError(f"Engine type '{self.engine_name}' not supported")

    def _get_verl_sync(self, prompts, seq_idxs, **kwargs):
        """Get responses from veRL engine synchronously.

        Args:
            prompts: List of prompts to send to the model
            seq_idxs: List of indices indicating which agent each prompt is for
            **kwargs: Additional arguments to pass to the model

        Returns:
            Tuple of (responses, seq_idxs)
        """
        from verl.protocol import pad_dataproto_to_divisor, unpad_dataproto

        batch = self._convert_prompt_verl(prompts, **kwargs)

        # because of veRL's chunking. we need to pad number of prompts to be a multiple of worker group world size
        batch_padded, pad_size = pad_dataproto_to_divisor(batch, self.rollout_engine.world_size)
        if "max_tokens" in kwargs:
            batch_padded.meta_info["max_tokens"] = kwargs["max_tokens"]
        output_padded = self.rollout_engine.generate_sequences(batch_padded)

        output = unpad_dataproto(output_padded, pad_size=pad_size)
        attention_mask = output.batch["attention_mask"][:, self.max_prompt_length :]
        responses_tokens = output.batch["responses"]

        responses = []
        batch_size = responses_tokens.size(0)

        for i in range(batch_size):
            tokens = responses_tokens[i]
            attn = attention_mask[i]

            # Find last index where attention == 1
            non_pad_indices = (attn == 1).nonzero(as_tuple=True)[0]
            if len(non_pad_indices) == 0:
                trimmed = tokens[:0]  # empty
            else:
                last_valid_idx = non_pad_indices[-1].item()
                trimmed = tokens[: last_valid_idx + 1]  # include the last valid token

            text = self.tokenizer.decode(trimmed, skip_special_tokens=False)
            pad_token = self.tokenizer.pad_token
            eos_token = self.tokenizer.eos_token
            text = text.replace(pad_token, "").replace(eos_token, "")
            responses.append(text)
        return responses, seq_idxs

    def _convert_prompt_verl(self, prompts, **kwargs):
        """
        Given a list of prompts in Chat template, convert to DataProto format in veRL

        Args:
            prompts: List of prompts to convert
            **kwargs: Additional arguments

        Returns:
            DataProto object containing the converted prompts
        """
        from verl import DataProto
        from verl.protocol import union_two_dict
        from verl.utils.model import compute_position_id_with_mask
        from verl.utils.torch_functional import pad_sequence_to_length

        old_padding_side = self.tokenizer.padding_side
        self.tokenizer.padding_side = "left"

        formatted_prompts = [self.chat_template_parser.parse(prompt, add_generation_prompt=True, is_first_msg=True) for prompt in prompts]

        # Tokenize the final processed strings
        inputs = self.tokenizer(
            formatted_prompts,
            padding=True,
            return_tensors="pt",
            add_special_tokens=False,
        )
        self.tokenizer.padding_side = old_padding_side

        input_ids = inputs["input_ids"]
        attention_mask = inputs["attention_mask"]

        # pad to max sizes
        input_ids = pad_sequence_to_length(input_ids, max_seq_len=self.max_prompt_length, pad_token_id=self.tokenizer.pad_token_id, left_pad=True)
        attention_mask = pad_sequence_to_length(attention_mask, max_seq_len=self.max_prompt_length, pad_token_id=0, left_pad=True)
        position_ids = compute_position_id_with_mask(attention_mask)
        batch_dict = {
            "input_ids": input_ids,
            "attention_mask": attention_mask,
            "position_ids": position_ids,
        }
        data = DataProto.from_dict(batch_dict)
        data.non_tensor_batch["formatted_prompts"] = np.array(formatted_prompts)

        # original_batch contains the extra info needed for generation
        if "meta_info" in kwargs and kwargs["meta_info"]:
            meta_info = kwargs["meta_info"]
            # only use the original_batch's meta_info since tensor_batch is from batch_dict and non_tensor_batch is not neeeded
            data.meta_info = union_two_dict(data.meta_info, meta_info)

        return data

    def get_model_response_batched(self, prompts, all_dones, **kwargs):
        """Get model responses for non-done trajectories.

        Args:
            prompts: List of prompts for all agents
            all_dones: List of boolean flags indicating which trajectories are done
            **kwargs: Additional arguments to pass to the model

        Returns:
            Tuple of (responses, seq_idxs) where seq_idxs are the indices of non-done trajectories
        """
        seq_idxs = []
        cur_prompts = []
        for i, done in enumerate(all_dones):
            if not done:
                cur_prompts.append(prompts[i])
                seq_idxs.append(i)

        if cur_prompts:
            responses, seq_idxs = self.get_model_response(
                cur_prompts,
                seq_idxs,
                **kwargs,
            )
            assert len(responses) == len(seq_idxs), f"Number of responses {len(responses)} returned does not match number of trajectories {len(seq_idxs)}"
            return responses, seq_idxs
        return [], []

    def step_environment_batched(self, actions, seq_idxs):
        """Step multiple environments in parallel.

        Args:
            actions: List of actions to take in each environment
            seq_idxs: List of indices indicating which environment each action is for

        Returns:
            Tuple of (next_observations, rewards, dones, infos)
        """
        results = [None] * len(seq_idxs)

        def step_env_single(env, action):
            return env.step(action)

        if all(type(self.envs[seq_idxs[i]]).is_multithread_safe() for i in range(len(seq_idxs))):
            with ThreadPoolExecutor(max_workers=self.max_workers) as executor:
                futures = [executor.submit(step_env_single, self.envs[seq_idxs[i]], actions[i]) for i in range(len(seq_idxs))]

                for i, fut in enumerate(futures):
                    results[i] = fut.result()
        else:
            for i in range(len(seq_idxs)):
                results[i] = self.envs[seq_idxs[i]].step(actions[i])

        next_observations, rewards, dones, infos = zip(*results, strict=False)
        return list(next_observations), list(rewards), list(dones), list(infos)

    def reset_environment_batched(self, seq_idxs):
        """Reset multiple environments in parallel.

        Args:
            seq_idxs: List of indices indicating which environments to reset

        Returns:
            Tuple of (observations, infos)
        """
        results = [None] * len(seq_idxs)

        def reset_env_single(env):
            return env.reset()

        if all(type(self.envs[seq_idxs[i]]).is_multithread_safe() for i in range(len(seq_idxs))):
            with ThreadPoolExecutor(max_workers=self.max_workers) as executor:
                futures = [executor.submit(reset_env_single, self.envs[seq_idxs[i]]) for i in range(len(seq_idxs))]

                for i, fut in enumerate(futures):
                    results[i] = fut.result()
        else:
            for i in range(len(seq_idxs)):
                results[i] = self.envs[seq_idxs[i]].reset()

        # Unpack all results
        observations, infos = zip(*results, strict=False)
        for info in infos:
            info["max_steps"] = self.max_steps
        return list(observations), list(infos)

    def close_environment_batched(self):
        """Close multiple environments in parallel."""

        def close_env_single(env):
            return env.close()

        if all(type(self.envs[i]).is_multithread_safe() for i in range(len(self.envs))):
            with ThreadPoolExecutor(max_workers=self.max_workers) as executor:
                futures = [executor.submit(close_env_single, self.envs[i]) for i in range(len(self.envs))]
                # Wait for all futures to complete
                for fut in futures:
                    fut.result()
        else:
            for env in self.envs:
                env.close()

    def generate_trajectories(self, reset_seed=0, timing_raw=None, mode="Text", **kwargs):
        """
        Execute batched interactions with the environment and collect trajectories.

        This function simulates multiple parallel environments and collects step-wise
        interactions in a structured format. Each trajectory consists of multiple
        time steps, recording observations, actions, rewards, and other relevant
        environment information.

        Args:
            reset_seed (int, optional): The random seed for resetting the environment. Defaults to 0.
            timing_raw (dict, optional): Dictionary for tracking execution times of different stages. Defaults to {}.
            mode (str, optional): Decides the return value. If `Text`,returns structured text. If 'Token', returns tokenized responses. If 'Conversation', returns the conversation format. Defaults to Text.
            **kwargs: Additional arguments that may be passed to environment interactions.

        Returns:
            List[List[Dict]]: A nested list where each inner list represents a trajectory
            corresponding to a specific environment. Each step in the trajectory is
            represented as a dictionary with the following keys:

            - "observation" (Any): The state observed before taking an action.
            - "next_observation" (Any): The state observed after taking an action.
            - "reward" (float): The reward received at this step.
            - "done" (bool): Whether the episode has ended.
            - "action" (Any): The action taken at this step.
            - "response" (str): The assistant's response.
            - "training_reward" (float): The computed reward signal for training purposes.
            - "truncated" (bool): If this end step resulted in max_steps exceed

            or

            List[Dict]: A list of dictionary where each represents the token version of the trajectory if `mode=Tokens`
            Each dict of the list has the following keys:

            - "prompt_tokens" (torch.tensor, dtype=torch.long): the prompt token obtained with initial observation
            - "response_tokens" (torch.tensor, dtype=torch.long): the response token obtained with the rest of response, next_observation of the trajectory
            - "response_masks" (torch.tensor, dtype=torch.long): the state masking for the response_tokens
            - "training_reward" (float): The computed reward signal for training purposes
            - "environment_reward" (float): The raw reward signal from the environment

            or

            List[List[Dict]]: A nested list where each inner list represents a trajectory conversation message in ChatML format

        Notes:
            - The function ensures that trajectories remain in order, matching the environments they originated from.
            - The `mode` flag controls the return format.
            - Timing information, if provided via `timing_raw`, can be used for profiling execution times of different stages.
            - Trajectories content in the Token version has truncation due to max_response_length reflected, but not in Text or Conversation.
        """
        assert self.envs, f"Env cannot be empty, but got {self.envs}"
        env_batch_size = len(self.envs)
        assert env_batch_size == self.n_parallel_agents, "Number of parallel environments should match number of parallel agents."
        assert mode in ["Text", "Token", "Conversation", "Step"], f"Return mode {mode} not supported"

        timing_raw = timing_raw or {}

        for i in range(self.retry_limit):
            try:
                steps = 0

                all_dones = [False for _ in range(env_batch_size)]
                max_prompt_token_len = 0
                all_response_token_lens = [0 for _ in range(env_batch_size)]
                all_prompt_tokens = [[] for _ in range(env_batch_size)]
                all_response_tokens = [[] for _ in range(env_batch_size)]
                all_response_masks = [[] for _ in range(env_batch_size)]

                # For each episode, accumulate the prompt and response pair for each step in a list.
                # Each step is a dict with keys "prompt" and "response" to String
                all_steps = [[] for _ in range(env_batch_size)]

                observations, infos = self.reset_environment_batched(list(range(env_batch_size)))

                # put initial observation into the sequence
                for i, obs in enumerate(observations):
                    self.agents[i].reset()
                    self.agents[i].update_from_env(
                        observation=obs,
                        reward=0,
                        done=False,
                        info=infos[i],
                    )
                    prompt_tokens, _ = convert_messages_to_tokens_and_masks(self.agents[i].chat_completions, self.tokenizer, self.chat_template_parser, contains_first_msg=True, contains_generation_msg=True)
                    max_prompt_token_len = max(max_prompt_token_len, len(prompt_tokens))
                    all_prompt_tokens[i] = prompt_tokens

                if max_prompt_token_len > self.max_prompt_length:
                    self.reset_agents_batched()
                    self.close_environment_batched()
                    raise Exception(f"Initial prompt length already exceeded max_prompt_length. Please set `max_prompt_length` to be larger. Current max_prompt_length is {max_prompt_token_len} and max_prompt_length is {self.max_prompt_length}.")

                # get model actions and responses
                while not all(all_dones) and steps < self.max_steps:
                    steps += 1
                    prompt_response_pair = {}
                    with _timer("get_actions", timing_raw):
                        prompts = [self.agents[i].prompt.copy() for i in range(env_batch_size)]
                        # for enforced max prompt, no need to deduct here
                        if not self.enforce_max_prompt_length:
                            max_tokens = self.max_response_length - min([t for i, t in enumerate(all_response_token_lens) if all_dones[i] is False])
                        else:
                            max_tokens = self.max_response_length
                            # since max prompt is enforced, we filter out too long prompts.
                            for i, done in enumerate(all_dones):
                                if not done:
                                    prompt_str = self.chat_template_parser.parse(prompts[i], add_generation_prompt=True, is_first_msg=True)
                                    prompt_len = len(self.tokenizer.encode(prompt_str, add_special_tokens=False))
                                    if prompt_len > self.max_prompt_length:
                                        # early terminate the trajectory
                                        all_dones[i] = True
                                        finished_traj = self.agents[i].trajectory
                                        colorful_print(
                                            f"Trajectory {i} completed due to maximum prompt length reached. Reward is {finished_traj.steps[-1].reward if finished_traj and finished_traj.steps else 0}. \n",
                                            "yellow",
                                        )

                        kwargs["max_tokens"] = max_tokens
                        responses, seq_idxs = self.get_model_response_batched(prompts, all_dones, **kwargs)

                    actions = []
                    for i, response in enumerate(responses):
                        self.agents[seq_idxs[i]].update_from_model(response)
                        cur_state = self.agents[seq_idxs[i]].get_current_state()
                        actions.append(cur_state.action)

                        prompt_response_pair = {
                            "prompt": self.chat_template_parser.parse(prompts[seq_idxs[i]], add_generation_prompt=True, is_first_msg=True),
                            "response": response,
                        }
                        all_steps[seq_idxs[i]].append(prompt_response_pair)

                    # environment step
                    try:
                        with _timer("env_step", timing_raw):
                            (
                                next_observations,
                                rewards,
                                dones,
                                infos,
                            ) = self.step_environment_batched(actions, seq_idxs)
                    except Exception as e:
                        print(f"Error in environment interation: {e}. Re-attempting...")
                        self.reset_agents_batched()
                        raise e

                    for i, idx in enumerate(seq_idxs):
                        if all_dones[idx]:
                            raise Exception(f"Trajectory {idx} has new state but was marked done. Something went wrong.")
                        infos[i]["max_steps"] = self.max_steps
                        self.agents[idx].update_from_env(
                            observation=next_observations[i],
                            reward=rewards[i],
                            done=dones[i],
                            info=infos[i],
                        )

                        chat_completions_messages = self.agents[idx].chat_completions
                        assistant_message, env_messages = get_recent_assistant_user_messages(chat_completions_messages)

                        assistant_msg_tokens, assistant_msg_masks = convert_messages_to_tokens_and_masks([assistant_message], self.tokenizer, self.chat_template_parser, contains_first_msg=False, contains_generation_msg=False)
                        env_msg_tokens, env_msg_masks = convert_messages_to_tokens_and_masks(env_messages, self.tokenizer, self.chat_template_parser, contains_first_msg=False, contains_generation_msg=True)

                        all_response_token_lens[idx] += len(assistant_msg_tokens) + len(env_msg_tokens)
                        # Reached maximum number of tokens for the trajectory
                        # If max prompt is enforced at each round, no need to enforce all response token length.
                        if not self.enforce_max_prompt_length and all_response_token_lens[idx] >= self.max_response_length:
                            # Truncation length
                            truncation_length = self.max_response_length - all_response_token_lens[idx]
                            # Truncate the response and masks
                            truncated_response_tokens = (assistant_msg_tokens + env_msg_tokens)[:truncation_length]
                            truncated_response_masks = (assistant_msg_masks + env_msg_masks)[:truncation_length]
                            # Update token collections
                            all_response_tokens[idx].extend(truncated_response_tokens)
                            all_response_masks[idx].extend(truncated_response_masks)
                            all_dones[idx] = True

                            cur_step = self.agents[idx].get_current_state()
                            if all_response_token_lens[idx] - len(env_msg_tokens) > self.max_response_length:
                                cur_step.reward = 0.0
                            cur_step.done = True

                            colorful_print(
                                f"Trajectory {idx} completed due to maximum trajectory length reached. Reward is {rewards[i]}. \n",
                                "yellow",
                            )
                            continue

                        # Update the token version of trajectory
                        all_response_tokens[idx].extend(assistant_msg_tokens)
                        all_response_masks[idx].extend(assistant_msg_masks)
                        observations[idx] = next_observations[i]
                        # If an environment is done, handle the completed trajectory
                        if dones[i]:
                            all_dones[idx] = True
                            colorful_print(
                                f"Trajectory {idx} completed. Reward is {rewards[i]}. \n",
                                "green",
                            )
                            continue

                        # Insert env tokens to the results (only for non-finished trajectories)
                        all_response_tokens[idx].extend(env_msg_tokens)
                        all_response_masks[idx].extend(env_msg_masks)
                break

            except Exception as e:
                print("Error in environment interaction")
                print(traceback.format_exc())
                print(e)
                if i == self.retry_limit - 1:
                    raise e  # all retry trials are done
                continue

        # Close all environments
        self.close_environment_batched()

        # Trajectory post-processing.
        trajectories = [a.trajectory for a in self.agents]
        for i, trajectory in enumerate(trajectories):
            compute_trajectory_reward(trajectory)
            compute_mc_return(trajectory, gamma=self.gamma)

        if mode == "Text":
            return trajectories
        elif mode == "Token":
            # Collect into dictionary form
            token_result = []
            for i, (prompt_tokens, response_tokens, response_masks) in enumerate(zip(all_prompt_tokens, all_response_tokens, all_response_masks, strict=False)):
                token_result.append(
                    {
                        "prompt_tokens": torch.tensor(prompt_tokens, dtype=torch.long),
                        "response_tokens": torch.tensor(response_tokens, dtype=torch.long),
                        "response_masks": torch.tensor(response_masks, dtype=torch.long),
                        "training_reward": self.agents[i].compute_training_reward(trajectories[i]) if hasattr(self.agents[i], "compute_training_reward") else trajectories[i].steps[-1].reward,
                        "environment_reward": trajectories[i].reward,
                        "idx": self.envs[i].idx,
                    }
                )
            return token_result
        elif mode == "Conversation":
            return [a.chat_completions for a in self.agents]
        elif mode == "Step":
            steps_result = []
            for i, episode in enumerate(all_steps):
                trajectory = trajectories[i]
                environment_reward = trajectory.reward
                training_reward = self.agents[i].compute_training_reward(trajectory) if hasattr(self.agents[i], "compute_training_reward") else trajectory.steps[-1].reward
                steps_result.append(
                    {
                        "steps": episode,
                        "training_reward": training_reward,
                        "environment_reward": environment_reward,
                        "idx": self.envs[i].idx,
                        "mc_returns": [step.mc_return for step in trajectory.steps][: len(episode)],
                    }
                )
            return steps_result

    def reset_agents_batched(self):
        """Reset all agents in parallel."""
        with ThreadPoolExecutor(max_workers=self.max_workers) as executor:
            futures = [executor.submit(agent.reset) for agent in self.agents]
            for future in futures:
                future.result()

    def update_envs_and_agents(self, envs, agents):
        """
        Update the environments and agents.

        Args:
            envs: List of environments to use
            agents: List of agents to use
        """
        assert len(agents) == len(envs), f"Number of agents must equal to number of environments but received, {len(agents)} and {len(envs)}"
        self.envs = envs
        # For keeping track of the environment index in the batch.
        for idx, env in enumerate(envs):
            env.idx = idx
        self.agents = agents
        self.n_parallel_agents = len(envs)<|MERGE_RESOLUTION|>--- conflicted
+++ resolved
@@ -97,18 +97,8 @@
         self.env_class = env_class
         self.env_args = env_args
         self.envs = envs
-<<<<<<< HEAD
 
         assert len(agents) == len(envs), f"Number of agents must equal to number of environments but received, {len(agents)} and {len(envs)}"
-=======
-        
-        assert len(agents) == len(envs), (
-            f"Number of agents must equal to number of environments but received, "
-            f"{len(agents)} and {len(envs)}"
-        )
-        
-        
->>>>>>> 9489f73d
 
         self.trajectory_timeout = trajectory_timeout
         if not trajectory_timeout:
