--- conflicted
+++ resolved
@@ -16,28 +16,6 @@
 
 from rllm.environments.base.base_env import BaseEnv
 
-<<<<<<< HEAD
-# Initialize r2egym-related constants only if r2egym is available
-if r2egym is not None:
-    R2EGYM_PATH = os.path.dirname(r2egym.__file__)
-    # List of tools to be used in the environment.
-    R2EGYM_COMMAND_FILES = [
-        os.path.join(R2EGYM_PATH, "agenthub/tools/r2egym/file_editor.py"),
-        os.path.join(R2EGYM_PATH, "agenthub/tools/search.py"),
-        os.path.join(R2EGYM_PATH, "agenthub/tools/r2egym/execute_bash.py"),
-        os.path.join(R2EGYM_PATH, "agenthub/tools/finish.py"),
-    ]
-
-    SWEAGENT_COMMAND_FILES = [
-        os.path.join(R2EGYM_PATH, "agenthub/tools/str_replace_editor.py"),
-        os.path.join(R2EGYM_PATH, "agenthub/tools/execute_bash.py"),
-        os.path.join(R2EGYM_PATH, "agenthub/tools/submit.py"),
-    ]
-else:
-    R2EGYM_PATH = None
-    R2EGYM_COMMAND_FILES = []
-    SWEAGENT_COMMAND_FILES = []
-=======
 try:
     R2EGYM_PATH = os.path.dirname(r2egym.__file__)
 except Exception:
@@ -55,7 +33,6 @@
     os.path.join(R2EGYM_PATH, "agenthub/tools/execute_bash.py"),
     os.path.join(R2EGYM_PATH, "agenthub/tools/submit.py"),
 ]
->>>>>>> bea295cf
 
 R2E_ENV_IDS = [
     "R2E-Gym/R2E-Gym-Subset",
@@ -90,8 +67,6 @@
             timeout: Timeout for each step in seconds.
             delete_image: Whether to delete the Docker image after closing.
         """
-        if r2egym is None:
-            raise ImportError("r2egym is required for SWEEnv but is not installed. Please install r2egym to use this environment.")
         if entry is not None:
             self.entry = entry
             self.dataset = None
