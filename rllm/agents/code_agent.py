import logging
from typing import Dict, List, Any, Tuple, Union

from rllm.agents.agent import BaseAgent, Step, Trajectory

logger = logging.getLogger(__name__)

def truncatefn(s, length=300):
    if isinstance(s, str):
        pass
    else:
        s = str(s)
    if len(s) <= length:
        return s

    return s[: length // 2] + "...(truncated) ..." + s[-length // 2 :]


class CompetitionCodingAgent(BaseAgent):    
    """
    A code agent that iteratively writes code to solve a problem.
    """
<<<<<<< HEAD
    def __init__(self, strip_thoughts=False, max_tests=2):
=======
    def __init__(self, remove_thinking=True):
>>>>>>> cc7435a6
        """
        Initialize the CodeAgent.
        """
        self.revise_instruction = "Here's the feedback from the previous attempt. Revise the code to fix the errors and improve the solution."
        self._trajectory = Trajectory()
        self.messages = []
        self.step = 0
<<<<<<< HEAD
        self.strip_thoughts = strip_thoughts
        self.max_tests = max_tests
    
=======
        self.max_tests = 2
        self.remove_thinking = remove_thinking

>>>>>>> cc7435a6
    def format_test_results(self, test_results: List[Dict]) -> str:

        def normalize_string(s):
            return "".join(s.split())
        
        normalized_question = normalize_string(self.trajectory.steps[0].observation)
        public_tests = []
        for i, test in enumerate(test_results):
            strings_to_match = [normalize_string(s) for s in test["input"].split("\n")]
            if all(s in normalized_question for s in strings_to_match):
                public_tests.append(test)
        
        if len(public_tests) == 0:
            return "No public tests found. Please review your solution once more for correctness and efficiency, then output your final code if you're confident it's optimal."
        elif all(test["passed"] for test in public_tests):
            return "Congratulations! You've successfully passed all the public test cases. Please review your solution once more for correctness and efficiency, then output your final code if you're confident it's optimal."
        
        else: # some tests failed
            formatted_test_results = ""
            n_failed = 0
            for i, test in enumerate(public_tests):
                if not test["passed"]:
                    formatted_test_results += f"### Test {i+1} failed\n"
                    formatted_test_results += f"  Input: {truncatefn(test['input'])}\n"
                    formatted_test_results += f"  Expected: {truncatefn(test['expected'])}\n"
                    formatted_test_results += f"  Actual: {truncatefn(test['output'])}\n\n" if 'output' in test and test['output'] is not None else ""
                    formatted_test_results += f"  Error message: {truncatefn(test['error_message'])}\n" if 'error_message' in test and test['error_message'] is not None else ""

                    n_failed += 1
                    if n_failed >= self.max_tests:
                        break

            return f"Here are the results on the public test cases:\n{formatted_test_results}\nSome test cases are still failing. Please carefully analyze the error patterns, revise your code to address these issues, and ensure your solution handles all the test cases correctly. Then, output your final code."
        
    def update_from_env(self, observation: Any, reward: float, done: bool, info: Dict, **kwargs):
        """
        Updates the agent's internal state after an environment step.
        """
        # Format observation based on whether it's the initial problem or subsequent feedback

        if not self._trajectory.steps:
            # Initial problem statement
            assert isinstance(observation, dict) and 'question' in observation, "Initial observation must be a dict with a 'question' key."
            question = observation['question']
            formatted_observation = f'{question}'
        else:
            if "test_results" in observation:
                test_results = observation["test_results"]
                formatted_observation = self.format_test_results(test_results)
            if 'error' in observation:
                formatted_observation = observation['error']

        # Update reward on the latest step
        if self.trajectory.steps:
            cur_step = self.trajectory.steps[-1]
            cur_step.reward = reward
            cur_step.step = self.step
            cur_step.done = done
            cur_step.info = info

        if done:
            return
        
        self.messages.append({
            "role": "user",
            "content": formatted_observation
        })
            # Create a new step for the current state
        new_step = Step(
            observation=formatted_observation,
            step=self.step
        )
        self._trajectory.steps.append(new_step)

    def update_from_model(self, response: Any, **kwargs):
        """
        Updates the agent's internal state based on the model's response.
        """
        # Extract content from the response
        if isinstance(response, str):
            content = response
        else:
            # Assuming response object similar to OAI completion
            content = response.choices[0].message.content
        
        assert self._trajectory.steps, "Trajectory should not be empty when update_from_model is called."
        
        # Update the current step in the trajectory
        cur_step = self._trajectory.steps[-1]
        cur_step.model_response = content

<<<<<<< HEAD
        if self.strip_thoughts and content.count("</think>") == 1:
            cur_step.thought, cur_step.action = content.split("</think>")
            cur_step.action += "</think>"        
            self.messages.append({"role": "assistant", "content": cur_step.action})
        else:
            cur_step.thought = content 
            cur_step.action = content
            self.messages.append({"role": "assistant", "content": content})
=======
        # Remove <think></think> blocks from assistant messages
        if self.remove_thinking:
            think_start = content.find("<think>")
            think_end = content.find("</think>")
            if think_start != -1 and think_end != -1 and think_end > think_start:
                # Remove full <think>...</think> block
                think_end += len("</think>")
                content = content[:think_start] + content[think_end:]
            elif think_end != -1:
                # Remove everything before and including </think>
                think_end += len("</think>")
                content = content[think_end:]


        # Add the assistant's response to the messages
        self.messages.append({"role": "assistant", "content": content})
>>>>>>> cc7435a6
        
        self.step += 1

    def reset(self):
        """
        Resets the agent's internal state for a new episode.
        """
        self._trajectory = Trajectory()
        self.messages = []
        self.step = 0

    @property
    def chat_completions(self) -> List[Dict[str, str]]:
        """Returns the history of messages for chat completion."""
        return self.messages
    
    @property
    def trajectory(self) -> Trajectory:
        """Returns the trajectory object."""
        return self._trajectory

    def get_current_state(self) -> Step:
        """Returns the current step/state of the agent."""
        assert self._trajectory.steps, "Trajectory should not be empty when get_current_state is called."
        return self._trajectory.steps[-1]<|MERGE_RESOLUTION|>--- conflicted
+++ resolved
@@ -20,11 +20,7 @@
     """
     A code agent that iteratively writes code to solve a problem.
     """
-<<<<<<< HEAD
-    def __init__(self, strip_thoughts=False, max_tests=2):
-=======
-    def __init__(self, remove_thinking=True):
->>>>>>> cc7435a6
+    def __init__(self, remove_thinking=False, max_tests=2):
         """
         Initialize the CodeAgent.
         """
@@ -32,15 +28,9 @@
         self._trajectory = Trajectory()
         self.messages = []
         self.step = 0
-<<<<<<< HEAD
-        self.strip_thoughts = strip_thoughts
+        self.remove_thinking = remove_thinking
         self.max_tests = max_tests
     
-=======
-        self.max_tests = 2
-        self.remove_thinking = remove_thinking
-
->>>>>>> cc7435a6
     def format_test_results(self, test_results: List[Dict]) -> str:
 
         def normalize_string(s):
@@ -132,8 +122,7 @@
         cur_step = self._trajectory.steps[-1]
         cur_step.model_response = content
 
-<<<<<<< HEAD
-        if self.strip_thoughts and content.count("</think>") == 1:
+        if self.remove_thinking and content.count("</think>") == 1:
             cur_step.thought, cur_step.action = content.split("</think>")
             cur_step.action += "</think>"        
             self.messages.append({"role": "assistant", "content": cur_step.action})
@@ -141,24 +130,6 @@
             cur_step.thought = content 
             cur_step.action = content
             self.messages.append({"role": "assistant", "content": content})
-=======
-        # Remove <think></think> blocks from assistant messages
-        if self.remove_thinking:
-            think_start = content.find("<think>")
-            think_end = content.find("</think>")
-            if think_start != -1 and think_end != -1 and think_end > think_start:
-                # Remove full <think>...</think> block
-                think_end += len("</think>")
-                content = content[:think_start] + content[think_end:]
-            elif think_end != -1:
-                # Remove everything before and including </think>
-                think_end += len("</think>")
-                content = content[think_end:]
-
-
-        # Add the assistant's response to the messages
-        self.messages.append({"role": "assistant", "content": content})
->>>>>>> cc7435a6
         
         self.step += 1
 
